from datetime import date, datetime, timedelta
from unittest.mock import Mock
import pytest

from app import create_app

from . import (
    service_json,
    TestClient,
    template_json,
    template_version_json,
    api_key_json,
    job_json,
    notification_json,
    invite_json,
    sample_uuid,
    generate_uuid)
from app.notify_client.models import (
    User,
    InvitedUser
)

from notifications_python_client.errors import HTTPError


@pytest.fixture(scope='session')
def app_(request):
    app = create_app()

    ctx = app.app_context()
    ctx.push()

    def teardown():
        ctx.pop()

    request.addfinalizer(teardown)
    app.test_client_class = TestClient
    return app


@pytest.fixture(scope='function')
def service_one(api_user_active):
    return service_json(SERVICE_ONE_ID, 'service one', [api_user_active.id])


@pytest.fixture(scope='function')
def mock_send_sms(request, mocker):
    return mocker.patch("app.service_api_client.send_sms")


@pytest.fixture(scope='function')
def fake_uuid():
    return sample_uuid()


@pytest.fixture(scope='function')
def mock_get_service(mocker, api_user_active):
    def _get(service_id):
        service = service_json(
            service_id, "Test Service", [api_user_active.id], message_limit=1000,
            active=False, restricted=True)
        return {'data': service}

    return mocker.patch('app.service_api_client.get_service', side_effect=_get)


@pytest.fixture(scope='function')
def mock_get_live_service(mocker, api_user_active):
    def _get(service_id):
        service = service_json(
            service_id,
            "Test Service",
            [api_user_active.id],
            message_limit=1000,
            active=False,
            restricted=False)
        return {'data': service}

    return mocker.patch('app.service_api_client.get_service', side_effect=_get)


@pytest.fixture(scope='function')
def mock_create_service(mocker):
    def _create(service_name, active, message_limit, restricted, user_id, email_from):
        service = service_json(
            101, service_name, [user_id], message_limit=message_limit,
            active=active, restricted=restricted, email_from=email_from)
        return service['id']

    return mocker.patch(
        'app.service_api_client.create_service', side_effect=_create)


@pytest.fixture(scope='function')
def mock_update_service(mocker):
    def _update(service_id,
                service_name,
                active,
                message_limit,
                restricted,
                users,
                email_from,
                reply_to_email_address=None):
        service = service_json(
            service_id, service_name, users, message_limit=message_limit,
            active=active, restricted=restricted, email_from=email_from, reply_to_email_address=reply_to_email_address)
        return {'data': service}

    return mocker.patch(
        'app.service_api_client.update_service', side_effect=_update, autospec=True)


@pytest.fixture(scope='function')
def mock_update_service_raise_httperror_duplicate_name(mocker):
    def _update(service_id,
                service_name,
                active,
                limit,
                restricted,
                users,
                email_from):
        json_mock = Mock(return_value={'message': {'name': ["Duplicate service name '{}'".format(service_name)]}})
        resp_mock = Mock(status_code=400, json=json_mock)
        http_error = HTTPError(response=resp_mock, message="Default message")
        raise http_error

    return mocker.patch(
        'app.service_api_client.update_service', side_effect=_update)


SERVICE_ONE_ID = "596364a0-858e-42c8-9062-a8fe822260eb"
SERVICE_TWO_ID = "147ad62a-2951-4fa1-9ca0-093cd1a52c52"


@pytest.fixture(scope='function')
def mock_get_services(mocker, fake_uuid, user=None):
    if user is None:
        user = active_user_with_permissions(fake_uuid)

    def _create(user_id=None):
        service_one = service_json(
            SERVICE_ONE_ID, "service_one", [user.id], 1000, True, False)
        service_two = service_json(
            SERVICE_TWO_ID, "service_two", [user.id], 1000, True, False)
        return {'data': [service_one, service_two]}

    return mocker.patch(
        'app.service_api_client.get_services', side_effect=_create)


@pytest.fixture(scope='function')
def mock_get_services_with_no_services(mocker, fake_uuid, user=None):
    if user is None:
        user = active_user_with_permissions(fake_uuid)

    def _create(user_id=None):
        return {'data': []}

    return mocker.patch(
        'app.service_api_client.get_services', side_effect=_create)


@pytest.fixture(scope='function')
def mock_get_services_with_one_service(mocker, fake_uuid, user=None):
    if user is None:
        user = api_user_active(fake_uuid)

    def _create(user_id=None):
        return {'data': [service_json(
            SERVICE_ONE_ID, "service_one", [user.id], 1000, True, False
        )]}

    return mocker.patch(
        'app.service_api_client.get_services', side_effect=_create)


@pytest.fixture(scope='function')
def mock_delete_service(mocker, mock_get_service):
    def _delete(service_id):
        return mock_get_service.side_effect(service_id)

    return mocker.patch(
        'app.service_api_client.delete_service', side_effect=_delete)


@pytest.fixture(scope='function')
def mock_get_service_statistics(mocker):
    def _create(service_id, limit_days=None):
        return {'data': [{}]}

    return mocker.patch(
        'app.statistics_api_client.get_statistics_for_service', side_effect=_create)


@pytest.fixture(scope='function')
def mock_get_service_statistics_for_day(mocker):

    stats = {'day': datetime.today().date().strftime('%Y-%m-%d'),
             'emails_delivered': 0,
             'sms_requested': 0,
             'sms_delivered': 0,
             'sms_failed': 0,
             'emails_requested': 0,
             'emails_failed': 0,
             'service': fake_uuid,
             'id': fake_uuid}

    def _stats(service_id, day):
        return {'data': stats}

    return mocker.patch(
        'app.statistics_api_client.get_statistics_for_service_for_day', side_effect=_stats)


@pytest.fixture(scope='function')
def mock_get_aggregate_service_statistics(mocker):
    def _create(service_id, limit_days=None):
        return {'data': [{}]}

    return mocker.patch(
        'app.statistics_api_client.get_7_day_aggregate_for_service', side_effect=_create)


@pytest.fixture(scope='function')
def mock_get_all_service_statistics(mocker):
    def _create(day):
        return {'data': []}

    return mocker.patch(
        'app.statistics_api_client.get_statistics_for_all_services_for_day', side_effect=_create)


@pytest.fixture(scope='function')
def mock_get_service_template(mocker):
    def _get(service_id, template_id, version=None):
        template = template_json(
            service_id, template_id, "Two week reminder", "sms", "Your vehicle tax is about to expire")
        if version:
            template.update({'version': version})
        return {'data': template}

    return mocker.patch(
        'app.service_api_client.get_service_template',
        side_effect=_get
    )


@pytest.fixture(scope='function')
def mock_get_template_version(mocker, fake_uuid, user=None):
    if user is None:
        user = api_user_active(fake_uuid)

    def _get(service_id, template_id, version):
        template_version = template_version_json(
            service_id,
            template_id,
            user,
            version=version
        )
        return {'data': template_version}

    return mocker.patch(
        'app.service_api_client.get_service_template',
        side_effect=_get
    )


@pytest.fixture(scope='function')
def mock_get_template_versions(mocker, fake_uuid, user=None):
    if user is None:
        user = api_user_active(fake_uuid)

    def _get(service_id, template_id):
        template_version = template_version_json(
            service_id,
            template_id,
            user,
            version=1
        )
        return {'data': [template_version]}

    return mocker.patch(
        'app.service_api_client.get_service_template_versions',
        side_effect=_get
    )


@pytest.fixture(scope='function')
def mock_get_service_template_with_placeholders(mocker):
    def _get(service_id, template_id):
        template = template_json(
            service_id, template_id, "Two week reminder", "sms", "((name)), your vehicle tax is about to expire"
        )
        return {'data': template}

    return mocker.patch(
        'app.service_api_client.get_service_template',
        side_effect=_get
    )


@pytest.fixture(scope='function')
def mock_get_service_email_template(mocker):
    def _create(service_id, template_id):
        template = template_json(
            service_id,
            template_id,
            "Two week reminder",
            "email",
            "Your vehicle tax is about to expire", "Subject")
        return {'data': template}

    return mocker.patch(
        'app.service_api_client.get_service_template', side_effect=_create)


@pytest.fixture(scope='function')
def mock_create_service_template(mocker, fake_uuid):
    def _create(name, type_, content, service, subject=None):
        template = template_json(
            fake_uuid, name, type_, content, service)
        return {'data': template}

    return mocker.patch(
        'app.service_api_client.create_service_template',
        side_effect=_create)


@pytest.fixture(scope='function')
def mock_update_service_template(mocker):
    def _update(id_, name, type_, content, service, subject=None):
        template = template_json(
            service, id_, name, type_, content, subject)
        return {'data': template}

    return mocker.patch(
        'app.service_api_client.update_service_template',
        side_effect=_update)


@pytest.fixture(scope='function')
def mock_create_service_template_content_too_big(mocker):
    def _create(name, type_, content, service, subject=None):
        json_mock = Mock(return_value={
            'message': {'content': ["Content has a character count greater than the limit of 459"]},
            'result': 'error'
        })
        resp_mock = Mock(status_code=400, json=json_mock)
        http_error = HTTPError(
            response=resp_mock,
            message={'content': ["Content has a character count greater than the limit of 459"]})
        raise http_error

    return mocker.patch(
        'app.service_api_client.create_service_template',
        side_effect=_create)


@pytest.fixture(scope='function')
def mock_update_service_template_400_content_too_big(mocker):
    def _update(id_, name, type_, content, service, subject=None):
        json_mock = Mock(return_value={
            'message': {'content': ["Content has a character count greater than the limit of 459"]},
            'result': 'error'
        })
        resp_mock = Mock(status_code=400, json=json_mock)
        http_error = HTTPError(
            response=resp_mock,
            message={'content': ["Content has a character count greater than the limit of 459"]})
        raise http_error

    return mocker.patch(
        'app.service_api_client.update_service_template',
        side_effect=_update)


@pytest.fixture(scope='function')
def mock_get_service_templates(mocker):
    uuid1 = str(generate_uuid())
    uuid2 = str(generate_uuid())
    uuid3 = str(generate_uuid())
    uuid4 = str(generate_uuid())

    def _create(service_id):
        return {'data': [
            template_json(
                service_id, uuid1, "sms_template_one", "sms", "sms template one content"
            ),
            template_json(
                service_id, uuid2, "sms_template_two", "sms", "sms template two content"
            ),
            template_json(
                service_id, uuid3, "email_template_one", "email", "email template one content"
            ),
            template_json(
                service_id, uuid4, "email_template_two", "email", "email template two content"
            )
        ]}

    return mocker.patch(
        'app.service_api_client.get_service_templates',
        side_effect=_create)


@pytest.fixture(scope='function')
def mock_delete_service_template(mocker):
    def _delete(service_id, template_id):
        template = template_json(
            service_id, template_id, "Template to delete", "sms", "content to be deleted")
        return {'data': template}

    return mocker.patch(
        'app.service_api_client.delete_service_template', side_effect=_delete)


@pytest.fixture(scope='function')
def api_user_pending(fake_uuid):
    from app.notify_client.user_api_client import User
    user_data = {'id': fake_uuid,
                 'name': 'Test User',
                 'password': 'somepassword',
                 'email_address': 'test@user.gov.uk',
                 'mobile_number': '07700 900762',
                 'state': 'pending',
                 'failed_login_count': 0,
                 'permissions': {},
                 'password_changed_at': str(datetime.utcnow())
                 }
    user = User(user_data)
    return user


@pytest.fixture(scope='function')
def platform_admin_user(fake_uuid):
    from app.notify_client.user_api_client import User
    user_data = {'id': fake_uuid,
                 'name': 'Platform admin user',
                 'password': 'somepassword',
                 'email_address': 'platform@admin.gov.uk',
                 'mobile_number': '07700 900762',
                 'state': 'active',
                 'failed_login_count': 0,
                 'permissions': {},
                 'platform_admin': True,
                 'password_changed_at': str(datetime.utcnow())
                 }
    user = User(user_data)
    return user


@pytest.fixture(scope='function')
def api_user_active(fake_uuid):
    from app.notify_client.user_api_client import User
    user_data = {'id': fake_uuid,
                 'name': 'Test User',
                 'password': 'somepassword',
                 'email_address': 'test@user.gov.uk',
                 'mobile_number': '07700 900762',
                 'state': 'active',
                 'failed_login_count': 0,
                 'permissions': {},
                 'platform_admin': False,
                 'password_changed_at': str(datetime.utcnow())
                 }
    user = User(user_data)
    return user


@pytest.fixture(scope='function')
def active_user_with_permissions(fake_uuid):
    from app.notify_client.user_api_client import User

    user_data = {'id': fake_uuid,
                 'name': 'Test User',
                 'password': 'somepassword',
                 'email_address': 'test@user.gov.uk',
                 'mobile_number': '07700 900762',
                 'state': 'active',
                 'failed_login_count': 0,
                 'permissions': {SERVICE_ONE_ID: ['send_texts',
                                                  'send_emails',
                                                  'send_letters',
                                                  'manage_users',
                                                  'manage_templates',
                                                  'manage_settings',
                                                  'manage_api_keys',
                                                  'view_activity']},
                 'platform_admin': False,
                 'password_changed_at': str(datetime.utcnow())
                 }
    user = User(user_data)
    return user


@pytest.fixture(scope='function')
def api_user_locked(fake_uuid):
    from app.notify_client.user_api_client import User
    user_data = {'id': fake_uuid,
                 'name': 'Test User',
                 'password': 'somepassword',
                 'email_address': 'test@user.gov.uk',
                 'mobile_number': '07700 900762',
                 'state': 'active',
                 'failed_login_count': 5,
                 'permissions': {},
                 'password_changed_at': str(datetime.utcnow())
                 }
    user = User(user_data)
    return user


@pytest.fixture(scope='function')
def api_user_request_password_reset(fake_uuid):
    from app.notify_client.user_api_client import User
    user_data = {'id': fake_uuid,
                 'name': 'Test User',
                 'password': 'somepassword',
                 'email_address': 'test@user.gov.uk',
                 'mobile_number': '07700 900762',
                 'state': 'active',
                 'failed_login_count': 5,
                 'permissions': {},
                 'password_changed_at': str(datetime.utcnow())
                 }
    user = User(user_data)
    return user


@pytest.fixture(scope='function')
def api_user_changed_password(fake_uuid):
    from app.notify_client.user_api_client import User
    user_data = {'id': fake_uuid,
                 'name': 'Test User',
                 'password': 'somepassword',
                 'email_address': 'test@user.gov.uk',
                 'mobile_number': '07700 900762',
                 'state': 'active',
                 'failed_login_count': 5,
                 'permissions': {},
                 'password_changed_at': str(datetime.utcnow() + timedelta(minutes=1))
                 }
    user = User(user_data)
    return user


@pytest.fixture(scope='function')
def mock_register_user(mocker, api_user_pending):
    def _register(name, email_address, mobile_number, password):
        api_user_pending.name = name
        api_user_pending.email_address = email_address
        api_user_pending.mobile_number = mobile_number
        api_user_pending.password = password

        return api_user_pending

    return mocker.patch('app.user_api_client.register_user', side_effect=_register)


@pytest.fixture(scope='function')
def mock_get_user(mocker, user=None):
    if user is None:
        user = api_user_active(fake_uuid())

    def _get_user(id_):
        user.id = id_
        return user

    return mocker.patch(
        'app.user_api_client.get_user', side_effect=_get_user)


@pytest.fixture(scope='function')
def mock_get_locked_user(mocker, api_user_locked):
    return mock_get_user(mocker, user=api_user_locked)


@pytest.fixture(scope='function')
def mock_get_user_locked(mocker, api_user_locked):
    return mocker.patch(
        'app.user_api_client.get_user', return_value=api_user_locked)


@pytest.fixture(scope='function')
def mock_get_user_pending(mocker, api_user_pending):
    return mocker.patch(
        'app.user_api_client.get_user', return_value=api_user_pending)


@pytest.fixture(scope='function')
def mock_get_user_by_email(mocker, user=None):
    if user is None:
        user = api_user_active(fake_uuid())

    def _get_user(email_address):
        user._email_address = email_address
        return user

    return mocker.patch('app.user_api_client.get_user_by_email', side_effect=_get_user)


@pytest.fixture(scope='function')
def mock_get_locked_user_by_email(mocker, api_user_locked):
    return mock_get_user_by_email(mocker, user=api_user_locked)


@pytest.fixture(scope='function')
def mock_get_user_with_permissions(mocker, api_user_active):
    def _get_user(id):
        api_user_active._permissions[''] = ['manage_users', 'manage_templates', 'manage_settings']
        return api_user_active

    return mocker.patch(
        'app.user_api_client.get_user', side_effect=_get_user)


@pytest.fixture(scope='function')
def mock_dont_get_user_by_email(mocker):
    def _get_user(email_address):
        return None

    return mocker.patch(
        'app.user_api_client.get_user_by_email',
        side_effect=_get_user,
        autospec=True
    )


@pytest.fixture(scope='function')
def mock_get_user_by_email_request_password_reset(mocker, api_user_request_password_reset):
    return mocker.patch(
        'app.user_api_client.get_user_by_email',
        return_value=api_user_request_password_reset)


@pytest.fixture(scope='function')
def mock_get_user_by_email_user_changed_password(mocker, api_user_changed_password):
    return mocker.patch(
        'app.user_api_client.get_user_by_email',
        return_value=api_user_changed_password)


@pytest.fixture(scope='function')
def mock_get_user_by_email_locked(mocker, api_user_locked):
    return mocker.patch(
        'app.user_api_client.get_user_by_email', return_value=api_user_locked)


@pytest.fixture(scope='function')
def mock_get_user_by_email_inactive(mocker, api_user_pending):
    return mocker.patch('app.user_api_client.get_user_by_email', return_value=api_user_pending)


@pytest.fixture(scope='function')
def mock_get_user_by_email_pending(mocker, api_user_pending):
    return mocker.patch(
        'app.user_api_client.get_user_by_email',
        return_value=api_user_pending)


@pytest.fixture(scope='function')
def mock_get_user_by_email_not_found(mocker, api_user_active):
    def _get_user(email):
        json_mock = Mock(return_value={'message': "Not found", 'result': 'error'})
        resp_mock = Mock(status_code=404, json=json_mock)
        http_error = HTTPError(response=resp_mock, message="Default message")
        raise http_error

    return mocker.patch(
        'app.user_api_client.get_user_by_email',
        side_effect=_get_user)


@pytest.fixture(scope='function')
def mock_verify_password(mocker):
    def _verify_password(user, password):
        return True

    return mocker.patch(
        'app.user_api_client.verify_password',
        side_effect=_verify_password)


@pytest.fixture(scope='function')
def mock_update_user(mocker):
    def _update(user):
        return user

    return mocker.patch('app.user_api_client.update_user', side_effect=_update)


@pytest.fixture(scope='function')
def mock_is_email_unique(mocker):
    return mocker.patch('app.user_api_client.is_email_unique', return_value=True)


@pytest.fixture(scope='function')
def mock_is_email_not_unique(mocker):
    return mocker.patch('app.user_api_client.is_email_unique', return_value=False)


@pytest.fixture(scope='function')
def mock_get_all_users_from_api(mocker):
    return mocker.patch('app.user_api_client.get_users', return_value={'data': []})


@pytest.fixture(scope='function')
def mock_create_api_key(mocker):
    def _create(service_id, key_name):
<<<<<<< HEAD
        return {'data': str(generate_uuid())}
=======
        return str(generate_uuid())
>>>>>>> ff9fcfb4

    return mocker.patch('app.api_key_api_client.create_api_key', side_effect=_create)


@pytest.fixture(scope='function')
def mock_revoke_api_key(mocker):
    def _revoke(service_id, key_id):
        return {}

    return mocker.patch(
        'app.api_key_api_client.revoke_api_key',
        side_effect=_revoke)


@pytest.fixture(scope='function')
def mock_get_api_keys(mocker):
    def _get_keys(service_id, key_id=None):
        keys = {'apiKeys': [api_key_json(service_id, 'some key name'),
                            api_key_json(service_id, 'another key name', expiry_date=str(date.fromtimestamp(0)))]}
        return keys

    return mocker.patch('app.api_key_api_client.get_api_keys', side_effect=_get_keys)


@pytest.fixture(scope='function')
def mock_get_no_api_keys(mocker):
    def _get_keys(service_id):
        keys = {'apiKeys': []}
        return keys

    return mocker.patch('app.api_key_api_client.get_api_keys', side_effect=_get_keys)


@pytest.fixture(scope='function')
def mock_login(mocker, mock_get_user, mock_update_user, mock_events):
    def _verify_code(user_id, code, code_type):
        return True, ''

    def _no_services(user_id=None):
        return {'data': []}

    return (
        mocker.patch(
            'app.user_api_client.check_verify_code',
            side_effect=_verify_code
        ),
        mocker.patch(
            'app.service_api_client.get_services',
            side_effect=_no_services
        )
    )


@pytest.fixture(scope='function')
def mock_send_verify_code(mocker):
    return mocker.patch('app.user_api_client.send_verify_code')


@pytest.fixture(scope='function')
def mock_send_verify_email(mocker):
    return mocker.patch('app.user_api_client.send_verify_email')


@pytest.fixture(scope='function')
def mock_check_verify_code(mocker):
    def _verify(user_id, code, code_type):
        return True, ''

    return mocker.patch(
        'app.user_api_client.check_verify_code',
        side_effect=_verify)


@pytest.fixture(scope='function')
def mock_check_verify_code_code_not_found(mocker):
    def _verify(user_id, code, code_type):
        return False, 'Code not found'

    return mocker.patch(
        'app.user_api_client.check_verify_code',
        side_effect=_verify)


@pytest.fixture(scope='function')
def mock_check_verify_code_code_expired(mocker):
    def _verify(user_id, code, code_type):
        return False, 'Code has expired'

    return mocker.patch(
        'app.user_api_client.check_verify_code',
        side_effect=_verify)


@pytest.fixture(scope='function')
def mock_create_job(mocker, api_user_active):
    def _create(job_id, service_id, template_id, file_name, notification_count):
        return job_json(
            service_id,
            api_user_active,
            job_id=job_id,
            template_id=template_id,
            bucket_name='service-{}-notify'.format(job_id),
            original_file_name='{}.csv'.format(job_id),
            notification_count=notification_count)

    return mocker.patch('app.job_api_client.create_job', side_effect=_create)


@pytest.fixture(scope='function')
def mock_get_job(mocker, api_user_active):
    def _get_job(service_id, job_id):
        return {"data": job_json(service_id, api_user_active, job_id=job_id)}

    return mocker.patch('app.job_api_client.get_job', side_effect=_get_job)


@pytest.fixture(scope='function')
def mock_get_jobs(mocker, api_user_active):
    def _get_jobs(service_id, limit_days=None):
        return {"data": [
            job_json(service_id, api_user_active, original_file_name=filename)
            for filename in (
                "Test message",
                "export 1/1/2016.xls",
                "all email addresses.xlsx",
                "applicants.ods",
                "thisisatest.csv",
            )
        ]}

    return mocker.patch('app.job_api_client.get_job', side_effect=_get_jobs)


@pytest.fixture(scope='function')
def mock_get_notifications(mocker, api_user_active):
    def _get_notifications(service_id,
                           job_id=None,
                           page=1,
                           page_size=50,
                           template_type=None,
                           status=None,
                           limit_days=None):
        job = None
        if job_id is not None:
            job = job_json(service_id, api_user_active, job_id=job_id)
        return notification_json(service_id, job=job)

    return mocker.patch(
        'app.notification_api_client.get_notifications_for_service',
        side_effect=_get_notifications
    )


@pytest.fixture(scope='function')
def mock_get_notifications_with_previous_next(mocker):
    def _get_notifications(service_id,
                           job_id=None,
                           page=1,
                           template_type=None,
                           status=None,
                           limit_days=None):
        return notification_json(service_id, with_links=True)

    return mocker.patch(
        'app.notification_api_client.get_notifications_for_service',
        side_effect=_get_notifications
    )


@pytest.fixture(scope='function')
def mock_has_permissions(mocker):
    def _has_permission(permissions=None, any_=False, admin_override=False):
        return True

    return mocker.patch(
        'app.notify_client.user_api_client.User.has_permissions',
        side_effect=_has_permission)


@pytest.fixture(scope='function')
def mock_get_users_by_service(mocker):
    def _get_users_for_service(service_id):
        data = [{'id': 1,
                 'logged_in_at': None,
                 'mobile_number': '+447700900986',
                 'permissions': {SERVICE_ONE_ID: ['send_texts',
                                                  'send_emails',
                                                  'send_letters',
                                                  'manage_users',
                                                  'manage_templates',
                                                  'manage_settings',
                                                  'manage_api_keys',
                                                  'access_developer_docs']},
                 'state': 'active',
                 'password_changed_at': None,
                 'name': 'Test User',
                 'email_address': 'notify@digital.cabinet-office.gov.uk',
                 'failed_login_count': 0}]
        return [User(data[0])]

    return mocker.patch('app.user_api_client.get_users_for_service', side_effect=_get_users_for_service, autospec=True)


@pytest.fixture(scope='function')
def mock_s3_upload(mocker):
    def _upload(service_id, filedata, region):
        return fake_uuid()

    return mocker.patch('app.main.views.send.s3upload', side_effect=_upload)


@pytest.fixture(scope='function')
def mock_s3_download(mocker, content=None):
    if not content:
        content = """
            phone number,name
            +447700900986,John
            +447700900986,Smith
        """

    def _download(service_id, upload_id):
        return content
    return mocker.patch('app.main.views.send.s3download', side_effect=_download)


@pytest.fixture(scope='function')
def sample_invite(mocker, service_one, status='pending'):
    id_ = str(generate_uuid())
    from_user = service_one['users'][0]
    email_address = 'invited_user@test.gov.uk'
    service_id = service_one['id']
    permissions = 'send_messages,manage_service,manage_api_keys'
    created_at = str(datetime.utcnow())
    return invite_json(id_, from_user, service_id, email_address, permissions, created_at, status)


@pytest.fixture(scope='function')
def sample_invited_user(mocker, sample_invite):
    return InvitedUser(**sample_invite)


@pytest.fixture(scope='function')
def mock_create_invite(mocker, sample_invite):
    def _create_invite(from_user, service_id, email_address, permissions):
        sample_invite['from_user'] = from_user
        sample_invite['service'] = service_id
        sample_invite['email_address'] = email_address
        sample_invite['status'] = 'pending'
        sample_invite['permissions'] = permissions
        return InvitedUser(**sample_invite)

    return mocker.patch('app.invite_api_client.create_invite', side_effect=_create_invite)


@pytest.fixture(scope='function')
def mock_get_invites_for_service(mocker, service_one, sample_invite):
    import copy

    def _get_invites(service_id):
        data = []
        for i in range(0, 5):
            invite = copy.copy(sample_invite)
            invite['email_address'] = 'user_{}@testnotify.gov.uk'.format(i)
            data.append(InvitedUser(**invite))
        return data

    return mocker.patch('app.invite_api_client.get_invites_for_service', side_effect=_get_invites)


@pytest.fixture(scope='function')
def mock_check_invite_token(mocker, sample_invite):
    def _check_token(token):
        return InvitedUser(**sample_invite)

    return mocker.patch('app.invite_api_client.check_token', side_effect=_check_token)


@pytest.fixture(scope='function')
def mock_accept_invite(mocker, sample_invite):
    def _accept(service_id, invite_id):
        return InvitedUser(**sample_invite)

    return mocker.patch('app.invite_api_client.accept_invite', side_effect=_accept)


@pytest.fixture(scope='function')
def mock_add_user_to_service(mocker, service_one, api_user_active):
    def _add_user(service_id, user_id, permissions):
        return api_user_active

    return mocker.patch('app.user_api_client.add_user_to_service', side_effect=_add_user)


@pytest.fixture(scope='function')
def mock_set_user_permissions(mocker):
    return mocker.patch('app.user_api_client.set_user_permissions', return_value=None)


@pytest.fixture(scope='function')
def mock_remove_user_from_service(mocker):
    return mocker.patch('app.service_api_client.remove_user_from_service', return_value=None)


@pytest.fixture(scope='function')
def mock_get_template_statistics(mocker, service_one, fake_uuid):
    template = template_json(service_one['id'], fake_uuid, "Test template", "sms", "Something very interesting")
    data = {
        "usage_count": 1,
        "template": {
            "name": template['name'],
            "template_type": template['template_type'],
            "id": template['id']
        },
        "service": template['service'],
        "id": str(generate_uuid()),
        "day": "2016-04-04",
        "updated_at": "2016-04-04T12:00:00.000000+00:00"
    }

    def _get_stats(service_id, limit_days=None):
        return [data]

    return mocker.patch(
        'app.template_statistics_client.get_template_statistics_for_service', side_effect=_get_stats)


@pytest.fixture(scope='function')
def mock_get_template_statistics_for_template(mocker, service_one):
    def _get_stats(service_id, template_id):
        template = template_json(service_id, template_id, "Test template", "sms", "Something very interesting")
        return [
            {
                "usage_count": 1,
                "template": {
                    "name": template['name'],
                    "template_type": template['template_type'],
                    "id": template['id']
                },
                "service": template['service'],
                "id": str(generate_uuid()),
                "day": "2016-04-04",
                "updated_at": "2016-04-04T12:00:00.000000+00:00"
            }
        ]

    return mocker.patch(
        'app.template_statistics_client.get_template_statistics_for_template', side_effect=_get_stats)


@pytest.fixture(scope='function')
def mock_get_usage(mocker, service_one, fake_uuid):
    def _get_usage(service_id):
        return {'data': {
            "sms_count": 123,
            "email_count": 456
        }}

    return mocker.patch(
        'app.service_api_client.get_service_usage', side_effect=_get_usage)


@pytest.fixture(scope='function')
def mock_events(mocker):
    def _create_event(event_type, event_data):
        return {'some': 'data'}

    return mocker.patch('app.events_api_client.create_event', side_effect=_create_event)<|MERGE_RESOLUTION|>--- conflicted
+++ resolved
@@ -423,8 +423,7 @@
                  'mobile_number': '07700 900762',
                  'state': 'pending',
                  'failed_login_count': 0,
-                 'permissions': {},
-                 'password_changed_at': str(datetime.utcnow())
+                 'permissions': {}
                  }
     user = User(user_data)
     return user
@@ -441,8 +440,7 @@
                  'state': 'active',
                  'failed_login_count': 0,
                  'permissions': {},
-                 'platform_admin': True,
-                 'password_changed_at': str(datetime.utcnow())
+                 'platform_admin': True
                  }
     user = User(user_data)
     return user
@@ -485,8 +483,7 @@
                                                   'manage_settings',
                                                   'manage_api_keys',
                                                   'view_activity']},
-                 'platform_admin': False,
-                 'password_changed_at': str(datetime.utcnow())
+                 'platform_admin': False
                  }
     user = User(user_data)
     return user
@@ -502,8 +499,7 @@
                  'mobile_number': '07700 900762',
                  'state': 'active',
                  'failed_login_count': 5,
-                 'permissions': {},
-                 'password_changed_at': str(datetime.utcnow())
+                 'permissions': {}
                  }
     user = User(user_data)
     return user
@@ -520,7 +516,7 @@
                  'state': 'active',
                  'failed_login_count': 5,
                  'permissions': {},
-                 'password_changed_at': str(datetime.utcnow())
+                 'password_changed_at': None
                  }
     user = User(user_data)
     return user
@@ -550,7 +546,6 @@
         api_user_pending.email_address = email_address
         api_user_pending.mobile_number = mobile_number
         api_user_pending.password = password
-
         return api_user_pending
 
     return mocker.patch('app.user_api_client.register_user', side_effect=_register)
@@ -706,11 +701,7 @@
 @pytest.fixture(scope='function')
 def mock_create_api_key(mocker):
     def _create(service_id, key_name):
-<<<<<<< HEAD
-        return {'data': str(generate_uuid())}
-=======
         return str(generate_uuid())
->>>>>>> ff9fcfb4
 
     return mocker.patch('app.api_key_api_client.create_api_key', side_effect=_create)
 
