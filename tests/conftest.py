--- conflicted
+++ resolved
@@ -217,14 +217,6 @@
 
 
 @pytest.fixture(scope='function')
-<<<<<<< HEAD
-def mock_get_aggregate_service_statistics(mocker):
-    def _create(service_id, limit_days=None):
-        return {'data': [{}]}
-
-    return mocker.patch(
-        'app.statistics_api_client.get_7_day_aggregate_for_service', side_effect=_create)
-=======
 def mock_get_service_statistics_for_day(mocker):
 
     stats = {'day': datetime.today().date().strftime('%Y-%m-%d'),
@@ -242,7 +234,6 @@
 
     return mocker.patch(
         'app.statistics_api_client.get_statistics_for_service_for_day', side_effect=_stats)
->>>>>>> 981777a7
 
 
 @pytest.fixture(scope='function')
