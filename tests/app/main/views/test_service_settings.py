--- conflicted
+++ resolved
@@ -1334,11 +1334,8 @@
     mock_get_service_settings_page_common,
     mock_get_service_templates,
     mock_get_users_by_service,
-<<<<<<< HEAD
     mock_update_service,
-=======
     mock_get_invites_without_manage_permission,
->>>>>>> 4b14ab74
     volumes,
     displayed_volumes,
     formatted_displayed_volumes,
