from flask import url_for

from bs4 import BeautifulSoup


def test_should_show_overview_page(
    app_,
    api_user_active,
    mock_login,
    mock_get_service,
    mock_get_users_by_service,
    mock_get_invites_for_service
):
    with app_.test_request_context():
        with app_.test_client() as client:
            client.login(api_user_active)
            response = client.get(url_for('main.manage_users', service_id=55555))

        assert 'Manage team' in response.get_data(as_text=True)
        assert response.status_code == 200
        mock_get_users_by_service.assert_called_once_with(service_id='55555')


def test_should_show_page_for_one_user(
    app_,
    api_user_active,
    mock_login,
    mock_get_service
):
    with app_.test_request_context():
        with app_.test_client() as client:
            client.login(api_user_active)
            response = client.get(url_for('main.edit_user_permissions', service_id=55555, user_id=0))

        assert response.status_code == 200


def test_redirect_after_saving_user(
    app_,
    api_user_active,
    mock_login,
    mock_get_service,
    mock_get_users_by_service,
    mock_get_invites_for_service
):
    with app_.test_request_context():
        with app_.test_client() as client:
            client.login(api_user_active)
            response = client.post(url_for(
                'main.edit_user_permissions', service_id=55555, user_id=0
            ))

        assert response.status_code == 302
        assert response.location == url_for(
            'main.manage_users', service_id=55555, _external=True
        )


def test_should_show_page_for_inviting_user(
    app_,
    api_user_active,
    mock_login,
    mock_get_service
):
    with app_.test_request_context():
        with app_.test_client() as client:
            client.login(api_user_active)
            response = client.get(url_for('main.invite_user', service_id=55555))

        assert 'Add a new team member' in response.get_data(as_text=True)
        assert response.status_code == 200

<<<<<<< HEAD
#
# def test_invite_user(
#     app_,
#     service_one,
#     api_user_active,
#     mock_login,
#     mock_get_users_by_service,
#     mock_create_invite,
#     mock_get_invites_for_service
# ):
#     from_user = api_user_active.id
#     service_id = service_one['id']
#     email_address = 'test@example.gov.uk'
#     permissions = 'send_messages,manage_service,manage_api_keys'
#
#     with app_.test_request_context():
#         with app_.test_client() as client:
#             client.login(api_user_active)
#             response = client.post(
#                 url_for('main.invite_user', service_id=service_id),
#                 data={'email_address': email_address,
#                       'send_messages': 'yes',
#                       'manage_service': 'yes',
#                       'manage_api_keys': 'yes'},
#                 follow_redirects=True
#             )
#
#         assert response.status_code == 200
#         mock_create_invite.assert_called_with(from_user, service_id, email_address, permissions)
#         mock_get_invites_for_service.assert_called_with(service_id=service_id)
#         page = BeautifulSoup(response.data.decode('utf-8'), 'html.parser')
#         assert page.h1.string.strip() == 'Manage team'
#         flash_banner = page.find('div', class_='banner-default-with-tick').string.strip()
#         assert flash_banner == 'Invite sent to test@example.gov.uk'


def test_cancel_invited_user_cancels_user_invitations(app_, api_user_active, mock_login, mocker):
    with app_.test_request_context():
        with app_.test_client() as client:
            mocker.patch('app.invite_api_client.cancel_invited_user')
            import uuid
            invited_user_id = uuid.uuid4()
            client.login(api_user_active)
            service_id = uuid.uuid4()
            response = client.get(url_for('main.cancel_invited_user', service_id=service_id,
                                          invited_user_id=invited_user_id))

            assert response.status_code == 302
            assert response.location == url_for('main.manage_users', service_id=service_id, _external=True)
=======

def test_invite_user(
    app_,
    service_one,
    api_user_active,
    mock_login,
    mock_get_users_by_service,
    mock_create_invite,
    mock_get_invites_for_service
):
    from_user = api_user_active.id
    service_id = service_one['id']
    email_address = 'test@example.gov.uk'
    permissions = 'send_messages,manage_service,manage_api_keys'

    with app_.test_request_context():
        with app_.test_client() as client:
            client.login(api_user_active)
            response = client.post(
                url_for('main.invite_user', service_id=service_id),
                data={'email_address': email_address,
                      'send_messages': 'yes',
                      'manage_service': 'yes',
                      'manage_api_keys': 'yes'},
                follow_redirects=True
            )

        assert response.status_code == 200
        mock_create_invite.assert_called_with(from_user, service_id, email_address, permissions)
        mock_get_invites_for_service.assert_called_with(service_id=service_id)
        page = BeautifulSoup(response.data.decode('utf-8'), 'html.parser')
        assert page.h1.string.strip() == 'Manage team'
        flash_banner = page.find('div', class_='banner-default-with-tick').string.strip()
        assert flash_banner == 'Invite sent to test@example.gov.uk'
>>>>>>> ce5bf4e3
<|MERGE_RESOLUTION|>--- conflicted
+++ resolved
@@ -70,57 +70,6 @@
         assert 'Add a new team member' in response.get_data(as_text=True)
         assert response.status_code == 200
 
-<<<<<<< HEAD
-#
-# def test_invite_user(
-#     app_,
-#     service_one,
-#     api_user_active,
-#     mock_login,
-#     mock_get_users_by_service,
-#     mock_create_invite,
-#     mock_get_invites_for_service
-# ):
-#     from_user = api_user_active.id
-#     service_id = service_one['id']
-#     email_address = 'test@example.gov.uk'
-#     permissions = 'send_messages,manage_service,manage_api_keys'
-#
-#     with app_.test_request_context():
-#         with app_.test_client() as client:
-#             client.login(api_user_active)
-#             response = client.post(
-#                 url_for('main.invite_user', service_id=service_id),
-#                 data={'email_address': email_address,
-#                       'send_messages': 'yes',
-#                       'manage_service': 'yes',
-#                       'manage_api_keys': 'yes'},
-#                 follow_redirects=True
-#             )
-#
-#         assert response.status_code == 200
-#         mock_create_invite.assert_called_with(from_user, service_id, email_address, permissions)
-#         mock_get_invites_for_service.assert_called_with(service_id=service_id)
-#         page = BeautifulSoup(response.data.decode('utf-8'), 'html.parser')
-#         assert page.h1.string.strip() == 'Manage team'
-#         flash_banner = page.find('div', class_='banner-default-with-tick').string.strip()
-#         assert flash_banner == 'Invite sent to test@example.gov.uk'
-
-
-def test_cancel_invited_user_cancels_user_invitations(app_, api_user_active, mock_login, mocker):
-    with app_.test_request_context():
-        with app_.test_client() as client:
-            mocker.patch('app.invite_api_client.cancel_invited_user')
-            import uuid
-            invited_user_id = uuid.uuid4()
-            client.login(api_user_active)
-            service_id = uuid.uuid4()
-            response = client.get(url_for('main.cancel_invited_user', service_id=service_id,
-                                          invited_user_id=invited_user_id))
-
-            assert response.status_code == 302
-            assert response.location == url_for('main.manage_users', service_id=service_id, _external=True)
-=======
 
 def test_invite_user(
     app_,
@@ -155,4 +104,18 @@
         assert page.h1.string.strip() == 'Manage team'
         flash_banner = page.find('div', class_='banner-default-with-tick').string.strip()
         assert flash_banner == 'Invite sent to test@example.gov.uk'
->>>>>>> ce5bf4e3
+
+
+def test_cancel_invited_user_cancels_user_invitations(app_, api_user_active, mock_login, mocker):
+    with app_.test_request_context():
+        with app_.test_client() as client:
+            mocker.patch('app.invite_api_client.cancel_invited_user')
+            import uuid
+            invited_user_id = uuid.uuid4()
+            client.login(api_user_active)
+            service_id = uuid.uuid4()
+            response = client.get(url_for('main.cancel_invited_user', service_id=service_id,
+                                          invited_user_id=invited_user_id))
+
+            assert response.status_code == 302
+            assert response.location == url_for('main.manage_users', service_id=service_id, _external=True)