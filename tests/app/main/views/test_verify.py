--- conflicted
+++ resolved
@@ -1,13 +1,8 @@
-<<<<<<< HEAD
 from flask import json, url_for
 from app.main.dao import users_dao
 from tests import create_test_api_user
 
 import pytest
-=======
-from flask import url_for
-from app.main.dao import verify_codes_dao
->>>>>>> 68891d8e
 
 
 def test_should_return_verify_template(app_,
@@ -27,19 +22,10 @@
 
 
 def test_should_redirect_to_add_service_when_code_are_correct(app_,
-<<<<<<< HEAD
                                                               api_user_active,
-                                                              mock_user_dao_get_user,
-                                                              mock_activate_user,
-                                                              mock_user_loader,
+                                                              mock_get_user,
+                                                              mock_update_user,
                                                               mock_check_verify_code):
-=======
-                                                              db_,
-                                                              db_session,
-                                                              mock_api_user,
-                                                              mock_get_user,
-                                                              mock_activate_user):
->>>>>>> 68891d8e
     with app_.test_request_context():
         with app_.test_client() as client:
             with client.session_transaction() as session:
@@ -51,40 +37,26 @@
             assert response.location == url_for('main.add_service', first='first', _external=True)
 
 
-<<<<<<< HEAD
-# def test_should_activate_user_after_verify(app_, api_user_active, mock_activate_user):
-#     with app_.test_request_context():
-#         with app_.test_client() as client:
-#             with client.session_transaction() as session:
-#                 session['user_details'] = {'email_address': api_user_active.email_address, 'id': api_user_active.id}
-#             verify_codes_dao.add_code(user_id=api_user_active.id, code='12345', code_type='sms')
-#             verify_codes_dao.add_code(user_id=api_user_active.id, code='23456', code_type='email')
-#             client.post(url_for('main.verify'),
-#                         data={'sms_code': '12345',
-#                               'email_code': '23456'})
-#             assert api_user_active.state == 'active'
+def test_should_activate_user_after_verify(app_,
+                                           api_user_active,
+                                           mock_get_user,
+                                           mock_send_verify_code,
+                                           mock_check_verify_code,
+                                           mock_update_user):
+    with app_.test_request_context():
+        with app_.test_client() as client:
+            with client.session_transaction() as session:
+                session['user_details'] = {'email_address': api_user_active.email_address, 'id': api_user_active.id}
+            client.post(url_for('main.verify'),
+                        data={'sms_code': '12345',
+                              'email_code': '23456'})
+            assert mock_update_user.called
 
 
 def test_should_return_200_when_codes_are_wrong(app_,
                                                 api_user_active,
-                                                mock_user_dao_get_user,
+                                                mock_get_user,
                                                 mock_check_verify_code_code_not_found):
-=======
-def test_should_activate_user_after_verify(app_, db_, db_session, mock_api_user, mock_activate_user, mock_get_user):
-    with app_.test_request_context():
-        with app_.test_client() as client:
-            with client.session_transaction() as session:
-                session['user_details'] = {'email_address': mock_api_user.email_address, 'id': mock_api_user.id}
-            verify_codes_dao.add_code(user_id=mock_api_user.id, code='12345', code_type='sms')
-            verify_codes_dao.add_code(user_id=mock_api_user.id, code='23456', code_type='email')
-            client.post(url_for('main.verify'),
-                        data={'sms_code': '12345',
-                              'email_code': '23456'})
-            assert mock_api_user.state == 'active'
-
-
-def test_should_return_200_when_codes_are_wrong(app_, db_, db_session, mock_api_user, mock_get_user):
->>>>>>> 68891d8e
     with app_.test_request_context():
         with app_.test_client() as client:
             with client.session_transaction() as session:
@@ -94,49 +66,4 @@
                                          'email_code': '23456'})
             assert response.status_code == 200
             resp_data = response.get_data(as_text=True)
-            assert resp_data.count('Code not found') == 2
-
-
-<<<<<<< HEAD
-# def test_should_mark_all_codes_as_used_when_many_codes_exist(app_,
-#                                                              api_user_active):
-#     with app_.test_request_context():
-#         with app_.test_client() as client:
-#             with client.session_transaction() as session:
-#                 session['user_details'] = {'email_address': api_user_active.email_address, 'id': api_user_active.id}
-#             code1 = verify_codes_dao.add_code(user_id=api_user_active.id, code='23345', code_type='sms')
-#             code2 = verify_codes_dao.add_code(user_id=api_user_active.id, code='98456', code_type='email')
-#             code3 = verify_codes_dao.add_code(user_id=api_user_active.id, code='12345', code_type='sms')
-#             code4 = verify_codes_dao.add_code(user_id=api_user_active.id, code='23412', code_type='email')
-#             response = client.post(url_for('main.verify'),
-#                                    data={'sms_code': '23345',
-#                                          'email_code': '23412'})
-#             assert response.status_code == 302
-#             assert verify_codes_dao.get_code_by_id(code1).code_used is True
-#             assert verify_codes_dao.get_code_by_id(code2).code_used is True
-#             assert verify_codes_dao.get_code_by_id(code3).code_used is True
-#             assert verify_codes_dao.get_code_by_id(code4).code_used is True
-=======
-def test_should_mark_all_codes_as_used_when_many_codes_exist(app_,
-                                                             db_,
-                                                             db_session,
-                                                             mock_api_user,
-                                                             mock_get_user,
-                                                             mock_activate_user):
-    with app_.test_request_context():
-        with app_.test_client() as client:
-            with client.session_transaction() as session:
-                session['user_details'] = {'email_address': mock_api_user.email_address, 'id': mock_api_user.id}
-            code1 = verify_codes_dao.add_code(user_id=mock_api_user.id, code='23345', code_type='sms')
-            code2 = verify_codes_dao.add_code(user_id=mock_api_user.id, code='98456', code_type='email')
-            code3 = verify_codes_dao.add_code(user_id=mock_api_user.id, code='12345', code_type='sms')
-            code4 = verify_codes_dao.add_code(user_id=mock_api_user.id, code='23412', code_type='email')
-            response = client.post(url_for('main.verify'),
-                                   data={'sms_code': '12345',
-                                         'email_code': '23412'})
-            assert response.status_code == 302
-            assert verify_codes_dao.get_code_by_id(code1.id).code_used is True
-            assert verify_codes_dao.get_code_by_id(code2.id).code_used is True
-            assert verify_codes_dao.get_code_by_id(code3.id).code_used is True
-            assert verify_codes_dao.get_code_by_id(code4.id).code_used is True
->>>>>>> 68891d8e
+            assert resp_data.count('Code not found') == 2