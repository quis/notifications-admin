--- conflicted
+++ resolved
@@ -4,22 +4,16 @@
 from app.models import User
 
 
-<<<<<<< HEAD
-def test_get_should_render_add_service_template(app_, db_, db_session, active_user, mock_get_service):
+def test_get_should_render_add_service_template(app_,
+                                                db_,
+                                                db_session,
+                                                active_user,
+                                                mock_get_service,
+                                                mock_get_services):
     with app_.test_request_context():
         with app_.test_client() as client:
             client.login(active_user)
             response = client.get(url_for('main.add_service'))
-=======
-def test_get_should_render_add_service_template(notifications_admin, notifications_admin_db, notify_db_session):
-    with notifications_admin.test_request_context():
-        with notifications_admin.test_client() as client:
-            user = create_test_user('active')
-            client.login(user)
-            verify_codes_dao.add_code(user_id=user.id, code='12345', code_type='sms')
-            client.post(url_for('.two_factor'), data={'sms_code': '12345'})
-            response = client.get(url_for('.add_service', first='first'))
->>>>>>> 74f64d9d
             assert response.status_code == 200
             assert 'Set up notifications for your service' in response.get_data(as_text=True)
 
@@ -33,7 +27,6 @@
         with app_.test_client() as client:
             user = User.query.first()
             client.login(user)
-<<<<<<< HEAD
             response = client.post(
                 url_for('main.add_service'),
                 data={'name': 'testing the post'})
@@ -47,25 +40,14 @@
                                                               db_,
                                                               db_session,
                                                               active_user,
-                                                              mock_get_service):
+                                                              mock_get_service,
+                                                              mock_get_services):
     with app_.test_request_context():
         with app_.test_client() as client:
             client.login(active_user)
             response = client.post(url_for('main.add_service'), data={})
             assert response.status_code == 200
             assert 'Service name can not be empty' in response.get_data(as_text=True)
-=======
-            verify_codes_dao.add_code(user_id=user.id, code='12345', code_type='sms')
-            client.post(url_for('.two_factor'), data={'sms_code': '12345'})
-            response = client.post(
-                url_for('.add_service', first='first'),
-                data={'service_name': 'testing the post'}
-            )
-            assert response.status_code == 302
-            assert response.location == url_for('.dashboard', service_id=123, _external=True)
-            saved_service = services_dao.find_service_by_service_name('testing the post')
-            assert saved_service is not None
->>>>>>> 74f64d9d
 
 
 def test_should_return_form_errors_with_duplicate_service_name(app_,
@@ -76,28 +58,8 @@
         with app_.test_client() as client:
             user = User.query.first()
             client.login(user)
-<<<<<<< HEAD
             response = client.post(
                 url_for('main.add_service'), data={'name': 'service_one'})
             assert response.status_code == 200
             assert 'Service name already exists' in response.get_data(as_text=True)
-            assert mock_get_services.called
-=======
-            verify_codes_dao.add_code(user_id=user.id, code='12345', code_type='sms')
-            client.post(url_for('.two_factor'), data={'sms_code': '12345'})
-            response = client.post(url_for('.add_service', first='first'), data={})
-            assert response.status_code == 200
-            assert 'Service name can not be empty' in response.get_data(as_text=True)
-
-
-def test_should_show_page_for_adding_another_service(notifications_admin,
-                                                     notifications_admin_db,
-                                                     notify_db_session):
-    with notifications_admin.test_request_context():
-        with notifications_admin.test_client() as client:
-            user = create_test_user('active')
-            client.login(user)
-            response = client.get(url_for('.add_service'))
-            assert response.status_code == 200
-            assert 'Add a new service' in response.get_data(as_text=True)
->>>>>>> 74f64d9d
+            assert mock_get_services.called