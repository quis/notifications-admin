--- conflicted
+++ resolved
@@ -1,44 +1,28 @@
 from flask import url_for
 
-<<<<<<< HEAD
 from tests import create_test_user
 
 
 def test_should_render_two_factor_page(app_,
                                        api_user_active,
-                                       mock_user_dao_get_by_email):
-=======
-from app.main.dao import verify_codes_dao
-
-
-def test_should_render_two_factor_page(app_,
-                                       db_,
-                                       db_session,
-                                       mock_active_user,
-                                       mock_get_by_email):
->>>>>>> 68891d8e
+                                       mock_get_user_by_email):
     with app_.test_request_context():
         with app_.test_client() as client:
             # TODO this lives here until we work out how to
             # reassign the session after it is lost mid register process
             with client.session_transaction() as session:
-<<<<<<< HEAD
                 session['user_details'] = {
                     'id': api_user_active.id,
                     'email': api_user_active.email_address}
-=======
-                session['user_email'] = mock_active_user.email_address
->>>>>>> 68891d8e
         response = client.get(url_for('main.two_factor'))
         assert response.status_code == 200
         assert '''We've sent you a text message with a verification code.''' in response.get_data(as_text=True)
 
 
 def test_should_login_user_and_redirect_to_dashboard(app_,
-<<<<<<< HEAD
                                                      api_user_active,
                                                      mock_get_user,
-                                                     mock_user_dao_get_by_email,
+                                                     mock_get_user_by_email,
                                                      mock_check_verify_code):
     with app_.test_request_context():
         with app_.test_client() as client:
@@ -46,17 +30,6 @@
                 session['user_details'] = {
                     'id': api_user_active.id,
                     'email': api_user_active.email_address}
-=======
-                                                     db_,
-                                                     db_session,
-                                                     mock_active_user,
-                                                     mock_get_by_email):
-    with app_.test_request_context():
-        with app_.test_client() as client:
-            with client.session_transaction() as session:
-                session['user_email'] = mock_active_user.email_address
-            verify_codes_dao.add_code(user_id=mock_active_user.id, code='12345', code_type='sms')
->>>>>>> 68891d8e
             response = client.post(url_for('main.two_factor'),
                                    data={'sms_code': '12345'})
 
@@ -65,9 +38,8 @@
 
 
 def test_should_return_200_with_sms_code_error_when_sms_code_is_wrong(app_,
-<<<<<<< HEAD
                                                                       api_user_active,
-                                                                      mock_user_dao_get_by_email,
+                                                                      mock_get_user_by_email,
                                                                       mock_check_verify_code_code_not_found):
     with app_.test_request_context():
         with app_.test_client() as client:
@@ -75,17 +47,6 @@
                 session['user_details'] = {
                     'id': api_user_active.id,
                     'email': api_user_active.email_address}
-=======
-                                                                      db_,
-                                                                      db_session,
-                                                                      mock_active_user,
-                                                                      mock_get_by_email):
-    with app_.test_request_context():
-        with app_.test_client() as client:
-            with client.session_transaction() as session:
-                session['user_email'] = mock_active_user.email_address
-            verify_codes_dao.add_code(user_id=mock_active_user.id, code='12345', code_type='sms')
->>>>>>> 68891d8e
             response = client.post(url_for('main.two_factor'),
                                    data={'sms_code': '23456'})
             assert response.status_code == 200
@@ -93,10 +54,9 @@
 
 
 def test_should_login_user_when_multiple_valid_codes_exist(app_,
-<<<<<<< HEAD
                                                            api_user_active,
                                                            mock_get_user,
-                                                           mock_user_dao_get_by_email,
+                                                           mock_get_user_by_email,
                                                            mock_check_verify_code):
     with app_.test_request_context():
         with app_.test_client() as client:
@@ -106,24 +66,4 @@
                     'email': api_user_active.email_address}
             response = client.post(url_for('main.two_factor'),
                                    data={'sms_code': '23456'})
-            assert response.status_code == 302
-=======
-                                                           db_,
-                                                           db_session,
-                                                           mock_active_user,
-                                                           mock_get_by_email):
-    with app_.test_request_context():
-        with app_.test_client() as client:
-            with client.session_transaction() as session:
-                session['user_email'] = mock_active_user.email_address
-                verify_codes_dao.add_code(user_id=mock_active_user.id, code='23456', code_type='sms')
-                verify_codes_dao.add_code(user_id=mock_active_user.id, code='12345', code_type='sms')
-                verify_codes_dao.add_code(user_id=mock_active_user.id, code='34567', code_type='sms')
-            assert len(verify_codes_dao.get_codes(user_id=mock_active_user.id, code_type='sms')) == 3
-            response = client.post(url_for('main.two_factor'),
-                                   data={'sms_code': '23456'})
-            assert response.status_code == 302
-            codes = verify_codes_dao.get_codes(user_id=mock_active_user.id, code_type='sms')
-            # query will only return codes where code_used == False
-            assert len(codes) == 0
->>>>>>> 68891d8e
+            assert response.status_code == 302