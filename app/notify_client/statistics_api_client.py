from notifications_python_client.base import BaseAPIClient


class StatisticsApiClient(BaseAPIClient):
    def __init__(self, base_url=None, client_id=None, secret=None):
        super(self.__class__, self).__init__(base_url=base_url or 'base_url',
                                             client_id=client_id or 'client_id',
                                             secret=secret or 'secret')

    def init_app(self, app):
        self.base_url = app.config['API_HOST_NAME']
        self.client_id = app.config['ADMIN_CLIENT_USER_NAME']
        self.secret = app.config['ADMIN_CLIENT_SECRET']

<<<<<<< HEAD
    def get_7_day_aggregate_for_service(self, service_id, date_from=None, week_count=None):
        params = {}
        if date_from is not None:
            params['date_from'] = date_from
        if week_count is not None:
            params['week_count'] = week_count
        return self.get(
            url='/service/{}/notifications-statistics/seven_day_aggregate'.format(service_id),
            params=params
        )
=======
    def get_statistics_for_service_for_day(self, service_id, day):
        url = '/service/{}/notifications-statistics/day/{}'.format(service_id, day)
        try:
            return self.get(url=url)['data']
        except HTTPError as e:
            if e.status_code == 404:
                return None
            else:
                raise e
>>>>>>> 981777a7

    def get_statistics_for_all_services_for_day(self, day):
        params = {
            'day': day
        }
        return self.get(url='/notifications/statistics', params=params)<|MERGE_RESOLUTION|>--- conflicted
+++ resolved
@@ -12,18 +12,6 @@
         self.client_id = app.config['ADMIN_CLIENT_USER_NAME']
         self.secret = app.config['ADMIN_CLIENT_SECRET']
 
-<<<<<<< HEAD
-    def get_7_day_aggregate_for_service(self, service_id, date_from=None, week_count=None):
-        params = {}
-        if date_from is not None:
-            params['date_from'] = date_from
-        if week_count is not None:
-            params['week_count'] = week_count
-        return self.get(
-            url='/service/{}/notifications-statistics/seven_day_aggregate'.format(service_id),
-            params=params
-        )
-=======
     def get_statistics_for_service_for_day(self, service_id, day):
         url = '/service/{}/notifications-statistics/day/{}'.format(service_id, day)
         try:
@@ -33,7 +21,6 @@
                 return None
             else:
                 raise e
->>>>>>> 981777a7
 
     def get_statistics_for_all_services_for_day(self, day):
         params = {
