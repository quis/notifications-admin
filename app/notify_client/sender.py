from random import randint
from flask import url_for, current_app
from itsdangerous import URLSafeTimedSerializer, SignatureExpired
from app.main.dao import verify_codes_dao
from app import notifications_api_client


def create_verify_code():
    return ''.join(["%s" % randint(0, 9) for _ in range(0, 5)])


def send_sms_code(user_id, mobile_number):
    sms_code = create_verify_code()
    verify_codes_dao.add_code(user_id=user_id, code=sms_code, code_type='sms')
<<<<<<< HEAD
    notifications_api_client.send_sms(mobile_number=mobile_number,
                                      message=sms_code)
=======
    admin_api_client.send_sms(
        mobile_number=mobile_number.replace(" ", ""),
        message=sms_code,
        token=admin_api_client.auth_token)
>>>>>>> 74f64d9d

    return sms_code


def send_email_code(user_id, email):
    email_code = create_verify_code()
    verify_codes_dao.add_code(user_id=user_id, code=email_code, code_type='email')
    notifications_api_client.send_email(email_address=email,
                                        from_address='notify@digital.cabinet-office.gov.uk',
                                        message=email_code,
                                        subject='Verification code')
    return email_code


def send_change_password_email(email):
    link_to_change_password = url_for('.new_password', token=generate_token(email), _external=True)
    notifications_api_client.send_email(email_address=email,
                                        from_address='notify@digital.cabinet-office.gov.uk',
                                        message=link_to_change_password,
                                        subject='Reset password for GOV.UK Notify')


def generate_token(email):
    ser = URLSafeTimedSerializer(current_app.config['SECRET_KEY'])
    return ser.dumps(email, current_app.config.get('DANGEROUS_SALT'))


def check_token(token):
    ser = URLSafeTimedSerializer(current_app.config['SECRET_KEY'])
    try:
        email = ser.loads(token, max_age=current_app.config['TOKEN_MAX_AGE_SECONDS'],
                          salt=current_app.config.get('DANGEROUS_SALT'))
        return email
    except SignatureExpired as e:
        current_app.logger.info('token expired %s' % e)<|MERGE_RESOLUTION|>--- conflicted
+++ resolved
@@ -12,16 +12,8 @@
 def send_sms_code(user_id, mobile_number):
     sms_code = create_verify_code()
     verify_codes_dao.add_code(user_id=user_id, code=sms_code, code_type='sms')
-<<<<<<< HEAD
     notifications_api_client.send_sms(mobile_number=mobile_number,
                                       message=sms_code)
-=======
-    admin_api_client.send_sms(
-        mobile_number=mobile_number.replace(" ", ""),
-        message=sms_code,
-        token=admin_api_client.auth_token)
->>>>>>> 74f64d9d
-
     return sms_code
 
 
