--- conflicted
+++ resolved
@@ -6,13 +6,8 @@
     abort
 )
 
-<<<<<<< HEAD
-=======
-
 from flask.ext.login import current_user
 
-
->>>>>>> 68891d8e
 from app.main import main
 from app.main.dao import users_dao
 from app.main.forms import LoginForm
@@ -20,42 +15,20 @@
 
 @main.route('/sign-in', methods=(['GET', 'POST']))
 def sign_in():
-<<<<<<< HEAD
+    if current_user and current_user.is_authenticated():
+        return redirect(url_for('main.choose_service'))
     form = LoginForm()
     if form.validate_on_submit():
-        user = users_dao.get_user_by_email(form.email_address.data)
+        user = _get_and_verify_user(form.email_address.data, form.password.data)
         if user:
-            if not user.is_locked() and user.is_active() and users_dao.verify_password(user, form.password.data):
-                users_dao.send_verify_code(user.id, 'sms')
-                session['user_details'] = {"email": user.email_address, "id": user.id}
-                return redirect(url_for('.two_factor'))
-            else:
-                # TODO re wire this increment to api
-                users_dao.increment_failed_login_count(user.id)
-        # Vague error message for login
-        form.password.errors.append('Username or password is incorrect')
+            users_dao.send_verify_code(user.id, 'sms')
+            session['user_details'] = {"email": user.email_address, "id": user.id}
+            return redirect(url_for('.two_factor'))
+        else:
+            # Vague error message for login in case of user not known, locked, inactive or password not verified
+            form.password.errors.append('Username or password is incorrect')
 
     return render_template('views/signin.html', form=form)
-=======
-    if current_user and current_user.is_authenticated():
-        return redirect(url_for('main.choose_service'))
-    try:
-        form = LoginForm()
-        if form.validate_on_submit():
-            user = _get_and_verify_user(form.email_address.data, form.password.data)
-            if user:
-                send_sms_code(user.id, user.mobile_number)
-                session['user_email'] = user.email_address
-                return redirect(url_for('.two_factor'))
-            else:
-                # Vague error message for login in case of user not known, locked, inactive or password not verified
-                form.password.errors.append('Username or password is incorrect')
-
-        return render_template('views/signin.html', form=form)
-    except:
-        import traceback
-        traceback.print_exc()
-        abort(500)
 
 
 def _get_and_verify_user(email_address, password):
@@ -69,5 +42,4 @@
     elif not users_dao.verify_password(user, password):
         return None
     else:
-        return user
->>>>>>> 68891d8e
+        return user