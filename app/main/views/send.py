--- conflicted
+++ resolved
@@ -510,13 +510,8 @@
 
     users = user_api_client.get_users_for_service(service_id=service_id)
 
-<<<<<<< HEAD
-    statistics = service_api_client.get_service_statistics_for_today(service_id)
+    statistics = service_api_client.get_service_statistics(service_id, today_only=True)
     remaining_messages = (current_service['message_limit'] - sum(stat['requested'] for stat in statistics.values()))
-=======
-    statistics = service_api_client.get_service_statistics(service_id, today_only=True)
-    remaining_messages = (current_service.message_limit - sum(stat['requested'] for stat in statistics.values()))
->>>>>>> b0da7887
 
     contents = s3download(service_id, upload_id)
 
