--- conflicted
+++ resolved
@@ -109,11 +109,9 @@
         letter_contact_details_count=letter_contact_details_count,
         default_sms_sender=default_sms_sender,
         sms_sender_count=sms_sender_count,
-<<<<<<< HEAD
-        free_sms_fragment_limit=free_sms_fragment_limit
-=======
+        free_sms_fragment_limit=free_sms_fragment_limit,
         prefix_sms_with_service_name=current_service['prefix_sms_with_service_name'],
->>>>>>> a11e57c5
+
     )
 
 
