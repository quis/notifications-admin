--- conflicted
+++ resolved
@@ -75,11 +75,8 @@
 @import 'views/template';
 @import 'views/notification';
 @import 'views/send';
-<<<<<<< HEAD
 @import 'views/get_started';
-=======
 @import 'views/history';
->>>>>>> 58cfce87
 
 // TODO: break this up
 @import 'app';